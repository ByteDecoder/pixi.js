/**
 * @author Mat Groves http://matgroves.com/ @Doormat23
 */

PIXI.glContexts = []; // this is where we store the webGL contexts for easy access.

/**
 * the WebGLRenderer draws the stage and all its content onto a webGL enabled canvas. This renderer
 * should be used for browsers that support webGL. This Render works by automatically managing webGLBatch's.
 * So no need for Sprite Batch's or Sprite Cloud's
 * Dont forget to add the view to your DOM or you will not see anything :)
 *
 * @class WebGLRenderer
 * @constructor
 * @param width=0 {Number} the width of the canvas view
 * @param height=0 {Number} the height of the canvas view
 * @param view {HTMLCanvasElement} the canvas to use as a view, optional
 * @param transparent=false {Boolean} If the render view is transparent, default false
 * @param antialias=false {Boolean} sets antialias (only applicable in chrome at the moment)
 *
 */
PIXI.WebGLRenderer = function(width, height, view, transparent, antialias)
{
    if(!PIXI.defaultRenderer)PIXI.defaultRenderer = this;

    this.type = PIXI.WEBGL_RENDERER;

    // do a catch.. only 1 webGL renderer..
    /**
     * Whether the render view is transparent
     *
     * @property transparent
     * @type Boolean
     */
    this.transparent = !!transparent;

    /**
     * The width of the canvas view
     *
     * @property width
     * @type Number
     * @default 800
     */
    this.width = width || 800;

    /**
     * The height of the canvas view
     *
     * @property height
     * @type Number
     * @default 600
     */
    this.height = height || 600;

    /**
     * The canvas element that everything is drawn to
     *
     * @property view
     * @type HTMLCanvasElement
     */
    this.view = view || document.createElement( 'canvas' );
    this.view.width = this.width;
    this.view.height = this.height;

    // deal with losing context..
    this.contextLost = this.handleContextLost.bind(this);
    this.contextRestoredLost = this.handleContextRestored.bind(this);
    
    this.view.addEventListener('webglcontextlost', this.contextLost, false);
    this.view.addEventListener('webglcontextrestored', this.contextRestoredLost, false);

    this.options = {
        alpha: this.transparent,
        antialias:!!antialias, // SPEED UP??
        premultipliedAlpha:!!transparent,
        stencil:true
    };

    //try 'experimental-webgl'
    try {
        this.gl = this.view.getContext('experimental-webgl',  this.options);
    } catch (e) {
        //try 'webgl'
        try {
            this.gl = this.view.getContext('webgl',  this.options);
        } catch (e2) {
            // fail, not able to get a context
            throw new Error(' This browser does not support webGL. Try using the canvas renderer' + this);
        }
    }

    var gl = this.gl;
    this.glContextId = gl.id = PIXI.WebGLRenderer.glContextId ++;

    PIXI.glContexts[this.glContextId] = gl;

    if(!PIXI.blendModesWebGL)
    {
        PIXI.blendModesWebGL = [];

        PIXI.blendModesWebGL[PIXI.blendModes.NORMAL]        = [gl.ONE,       gl.ONE_MINUS_SRC_ALPHA];
        PIXI.blendModesWebGL[PIXI.blendModes.ADD]           = [gl.SRC_ALPHA, gl.DST_ALPHA];
        PIXI.blendModesWebGL[PIXI.blendModes.MULTIPLY]      = [gl.DST_COLOR, gl.ONE_MINUS_SRC_ALPHA];
        PIXI.blendModesWebGL[PIXI.blendModes.SCREEN]        = [gl.SRC_ALPHA, gl.ONE];
        PIXI.blendModesWebGL[PIXI.blendModes.OVERLAY]       = [gl.ONE,       gl.ONE_MINUS_SRC_ALPHA];
        PIXI.blendModesWebGL[PIXI.blendModes.DARKEN]        = [gl.ONE,       gl.ONE_MINUS_SRC_ALPHA];
        PIXI.blendModesWebGL[PIXI.blendModes.LIGHTEN]       = [gl.ONE,       gl.ONE_MINUS_SRC_ALPHA];
        PIXI.blendModesWebGL[PIXI.blendModes.COLOR_DODGE]   = [gl.ONE,       gl.ONE_MINUS_SRC_ALPHA];
        PIXI.blendModesWebGL[PIXI.blendModes.COLOR_BURN]    = [gl.ONE,       gl.ONE_MINUS_SRC_ALPHA];
        PIXI.blendModesWebGL[PIXI.blendModes.HARD_LIGHT]    = [gl.ONE,       gl.ONE_MINUS_SRC_ALPHA];
        PIXI.blendModesWebGL[PIXI.blendModes.SOFT_LIGHT]    = [gl.ONE,       gl.ONE_MINUS_SRC_ALPHA];
        PIXI.blendModesWebGL[PIXI.blendModes.DIFFERENCE]    = [gl.ONE,       gl.ONE_MINUS_SRC_ALPHA];
        PIXI.blendModesWebGL[PIXI.blendModes.EXCLUSION]     = [gl.ONE,       gl.ONE_MINUS_SRC_ALPHA];
        PIXI.blendModesWebGL[PIXI.blendModes.HUE]           = [gl.ONE,       gl.ONE_MINUS_SRC_ALPHA];
        PIXI.blendModesWebGL[PIXI.blendModes.SATURATION]    = [gl.ONE,       gl.ONE_MINUS_SRC_ALPHA];
        PIXI.blendModesWebGL[PIXI.blendModes.COLOR]         = [gl.ONE,       gl.ONE_MINUS_SRC_ALPHA];
        PIXI.blendModesWebGL[PIXI.blendModes.LUMINOSITY]    = [gl.ONE,       gl.ONE_MINUS_SRC_ALPHA];
    }




    this.projection = new PIXI.Point();
    this.projection.x =  this.width/2;
    this.projection.y =  -this.height/2;

    this.offset = new PIXI.Point(0, 0);

    this.resize(this.width, this.height);
    this.contextLost = false;

    // time to create the render managers! each one focuses on managine a state in webGL
    this.shaderManager = new PIXI.WebGLShaderManager(gl);                   // deals with managing the shader programs and their attribs
    this.spriteBatch = new PIXI.WebGLSpriteBatch(gl);                       // manages the rendering of sprites
    this.maskManager = new PIXI.WebGLMaskManager(gl);                       // manages the masks using the stencil buffer
    this.filterManager = new PIXI.WebGLFilterManager(gl, this.transparent); // manages the filters

    this.renderSession = {};
    this.renderSession.gl = this.gl;
    this.renderSession.drawCount = 0;
    this.renderSession.shaderManager = this.shaderManager;
    this.renderSession.maskManager = this.maskManager;
    this.renderSession.filterManager = this.filterManager;
    this.renderSession.spriteBatch = this.spriteBatch;
    this.renderSession.renderer = this;

    gl.useProgram(this.shaderManager.defaultShader.program);

    gl.disable(gl.DEPTH_TEST);
    gl.disable(gl.CULL_FACE);

    gl.enable(gl.BLEND);
    gl.colorMask(true, true, true, this.transparent);
};

// constructor
PIXI.WebGLRenderer.prototype.constructor = PIXI.WebGLRenderer;

/**
 * Renders the stage to its webGL view
 *
 * @method render
 * @param stage {Stage} the Stage element to be rendered
 */
PIXI.WebGLRenderer.prototype.render = function(stage)
{
    if(this.contextLost)return;


    // if rendering a new stage clear the batches..
    if(this.__stage !== stage)
    {
        if(stage.interactive)stage.interactionManager.removeEvents();

        // TODO make this work
        // dont think this is needed any more?
        this.__stage = stage;
    }

    // update any textures this includes uvs and uploading them to the gpu
    PIXI.WebGLRenderer.updateTextures();

    // update the scene graph
    stage.updateTransform();


    // interaction
    if(stage._interactive)
    {
        //need to add some events!
        if(!stage._interactiveEventsAdded)
        {
            stage._interactiveEventsAdded = true;
            stage.interactionManager.setTarget(this);
        }
    }
    
    var gl = this.gl;

    // -- Does this need to be set every frame? -- //
    //gl.colorMask(true, true, true, this.transparent);
    gl.viewport(0, 0, this.width, this.height);

    // make sure we are bound to the main frame buffer
    gl.bindFramebuffer(gl.FRAMEBUFFER, null);

    if(this.transparent)
    {
        gl.clearColor(0, 0, 0, 0);
    }
    else
    {
        gl.clearColor(stage.backgroundColorSplit[0],stage.backgroundColorSplit[1],stage.backgroundColorSplit[2], 1);
    }


    gl.clear(gl.COLOR_BUFFER_BIT);

    this.renderDisplayObject( stage, this.projection );

<<<<<<< HEAD
    // interaction
    if(stage.interactive)
    {
        //need to add some events!
        if(!stage._interactiveEventsAdded)
        {
            stage._interactiveEventsAdded = true;
            stage.interactionManager.setTarget(this);
        }
    }
    else
    {
        if(stage._interactiveEventsAdded)
        {
            stage._interactiveEventsAdded = false;
            stage.interactionManager.setTarget(this);
        }
    }
=======
    
>>>>>>> be97309b

    /*
    //can simulate context loss in Chrome like so:
     this.view.onmousedown = function(ev) {
     console.dir(this.gl.getSupportedExtensions());
        var ext = (
            gl.getExtension("WEBGL_scompressed_texture_s3tc")
       // gl.getExtension("WEBGL_compressed_texture_s3tc") ||
       // gl.getExtension("MOZ_WEBGL_compressed_texture_s3tc") ||
       // gl.getExtension("WEBKIT_WEBGL_compressed_texture_s3tc")
     );
     console.dir(ext);
     var loseCtx = this.gl.getExtension("WEBGL_lose_context");
      console.log("killing context");
      loseCtx.loseContext();
     setTimeout(function() {
          console.log("restoring context...");
          loseCtx.restoreContext();
      }.bind(this), 1000);
     }.bind(this);
     */
};

/**
 * Renders a display Object
 *
 * @method renderDIsplayObject
 * @param displayObject {DisplayObject} The DisplayObject to render
 * @param projection {Point} The projection
 * @param buffer {Array} a standard WebGL buffer 
 */
PIXI.WebGLRenderer.prototype.renderDisplayObject = function(displayObject, projection, buffer)
{
    // reset the render session data..
    this.renderSession.drawCount = 0;
    this.renderSession.currentBlendMode = 9999;

    this.renderSession.projection = projection;
    this.renderSession.offset = this.offset;

    // start the sprite batch
    this.spriteBatch.begin(this.renderSession);

    // start the filter manager
    this.filterManager.begin(this.renderSession, buffer);

    // render the scene!
    displayObject._renderWebGL(this.renderSession);

    // finish the sprite batch
    this.spriteBatch.end();
};

/**
 * Updates the textures loaded into this webgl renderer
 *
 * @static
 * @method updateTextures
 * @private
 */
PIXI.WebGLRenderer.updateTextures = function()
{
    var i = 0;

    //TODO break this out into a texture manager...
    //for (i = 0; i < PIXI.texturesToUpdate.length; i++)
    //    PIXI.WebGLRenderer.updateTexture(PIXI.texturesToUpdate[i]);


    for (i=0; i < PIXI.Texture.frameUpdates.length; i++)
        PIXI.WebGLRenderer.updateTextureFrame(PIXI.Texture.frameUpdates[i]);

    for (i = 0; i < PIXI.texturesToDestroy.length; i++)
        PIXI.WebGLRenderer.destroyTexture(PIXI.texturesToDestroy[i]);

    PIXI.texturesToUpdate.length = 0;
    PIXI.texturesToDestroy.length = 0;
    PIXI.Texture.frameUpdates.length = 0;
};

/**
 * Destroys a loaded webgl texture
 *
 * @method destroyTexture
 * @param texture {Texture} The texture to update
 * @private
 */
PIXI.WebGLRenderer.destroyTexture = function(texture)
{
    //TODO break this out into a texture manager...

    for (var i = texture._glTextures.length - 1; i >= 0; i--)
    {
        var glTexture = texture._glTextures[i];
        var gl = PIXI.glContexts[i];

        if(gl && glTexture)
        {
            gl.deleteTexture(glTexture);
        }
    }

    texture._glTextures.length = 0;
};

/**
 *
 * @method updateTextureFrame
 * @param texture {Texture} The texture to update the frame from
 * @private
 */
PIXI.WebGLRenderer.updateTextureFrame = function(texture)
{
    texture.updateFrame = false;

    // now set the uvs. Figured that the uv data sits with a texture rather than a sprite.
    // so uv data is stored on the texture itself
    texture._updateWebGLuvs();
};

/**
 * resizes the webGL view to the specified width and height
 *
 * @method resize
 * @param width {Number} the new width of the webGL view
 * @param height {Number} the new height of the webGL view
 */
PIXI.WebGLRenderer.prototype.resize = function(width, height)
{
    this.width = width;
    this.height = height;

    this.view.width = width;
    this.view.height = height;

    this.gl.viewport(0, 0, this.width, this.height);

    this.projection.x =  this.width/2;
    this.projection.y =  -this.height/2;
};

/**
 * Creates a WebGL texture
 *
 * @method createWebGLTexture
 * @param texture {Texture} the texture to render
 * @param gl {webglContext} the WebGL context
 * @static
 */
PIXI.createWebGLTexture = function(texture, gl)
{


    if(texture.hasLoaded)
    {
        texture._glTextures[gl.id] = gl.createTexture();

        gl.bindTexture(gl.TEXTURE_2D, texture._glTextures[gl.id]);
        gl.pixelStorei(gl.UNPACK_PREMULTIPLY_ALPHA_WEBGL, true);

        gl.texImage2D(gl.TEXTURE_2D, 0, gl.RGBA, gl.RGBA, gl.UNSIGNED_BYTE, texture.source);
        gl.texParameteri(gl.TEXTURE_2D, gl.TEXTURE_MAG_FILTER, texture.scaleMode === PIXI.scaleModes.LINEAR ? gl.LINEAR : gl.NEAREST);
        gl.texParameteri(gl.TEXTURE_2D, gl.TEXTURE_MIN_FILTER, texture.scaleMode === PIXI.scaleModes.LINEAR ? gl.LINEAR : gl.NEAREST);

        // reguler...

        if(!texture._powerOf2)
        {
            gl.texParameteri(gl.TEXTURE_2D, gl.TEXTURE_WRAP_S, gl.CLAMP_TO_EDGE);
            gl.texParameteri(gl.TEXTURE_2D, gl.TEXTURE_WRAP_T, gl.CLAMP_TO_EDGE);
        }
        else
        {
            gl.texParameteri(gl.TEXTURE_2D, gl.TEXTURE_WRAP_S, gl.REPEAT);
            gl.texParameteri(gl.TEXTURE_2D, gl.TEXTURE_WRAP_T, gl.REPEAT);
        }

        gl.bindTexture(gl.TEXTURE_2D, null);
    }

    return  texture._glTextures[gl.id];
};

/**
 * Updates a WebGL texture
 *
 * @method updateWebGLTexture
 * @param texture {Texture} the texture to update
 * @param gl {webglContext} the WebGL context
 * @private
 */
PIXI.updateWebGLTexture = function(texture, gl)
{
    if( texture._glTextures[gl.id] )
    {
        gl.bindTexture(gl.TEXTURE_2D, texture._glTextures[gl.id]);
        gl.pixelStorei(gl.UNPACK_PREMULTIPLY_ALPHA_WEBGL, true);

        gl.texImage2D(gl.TEXTURE_2D, 0, gl.RGBA, gl.RGBA, gl.UNSIGNED_BYTE, texture.source);
        gl.texParameteri(gl.TEXTURE_2D, gl.TEXTURE_MAG_FILTER, texture.scaleMode === PIXI.scaleModes.LINEAR ? gl.LINEAR : gl.NEAREST);
        gl.texParameteri(gl.TEXTURE_2D, gl.TEXTURE_MIN_FILTER, texture.scaleMode === PIXI.scaleModes.LINEAR ? gl.LINEAR : gl.NEAREST);

        // reguler...

        if(!texture._powerOf2)
        {
            gl.texParameteri(gl.TEXTURE_2D, gl.TEXTURE_WRAP_S, gl.CLAMP_TO_EDGE);
            gl.texParameteri(gl.TEXTURE_2D, gl.TEXTURE_WRAP_T, gl.CLAMP_TO_EDGE);
        }
        else
        {
            gl.texParameteri(gl.TEXTURE_2D, gl.TEXTURE_WRAP_S, gl.REPEAT);
            gl.texParameteri(gl.TEXTURE_2D, gl.TEXTURE_WRAP_T, gl.REPEAT);
        }

        gl.bindTexture(gl.TEXTURE_2D, null);
    }
    
};

/**
 * Handles a lost webgl context
 *
 * @method handleContextLost
 * @param event {Event}
 * @private
 */
PIXI.WebGLRenderer.prototype.handleContextLost = function(event)
{
    event.preventDefault();
    this.contextLost = true;
};

/**
 * Handles a restored webgl context
 *
 * @method handleContextRestored
 * @param event {Event}
 * @private
 */
PIXI.WebGLRenderer.prototype.handleContextRestored = function()
{

    //try 'experimental-webgl'
    try {
        this.gl = this.view.getContext('experimental-webgl',  this.options);
    } catch (e) {
        //try 'webgl'
        try {
            this.gl = this.view.getContext('webgl',  this.options);
        } catch (e2) {
            // fail, not able to get a context
            throw new Error(' This browser does not support webGL. Try using the canvas renderer' + this);
        }
    }

    var gl = this.gl;
    gl.id = PIXI.WebGLRenderer.glContextId ++;



    // need to set the context...
    this.shaderManager.setContext(gl);
    this.spriteBatch.setContext(gl);
    this.maskManager.setContext(gl);
    this.filterManager.setContext(gl);


    this.renderSession.gl = this.gl;

    gl.disable(gl.DEPTH_TEST);
    gl.disable(gl.CULL_FACE);

    gl.enable(gl.BLEND);
    gl.colorMask(true, true, true, this.transparent);

    this.gl.viewport(0, 0, this.width, this.height);

    for(var key in PIXI.TextureCache)
    {
        var texture = PIXI.TextureCache[key].baseTexture;
        texture._glTextures = [];
    }

    /**
     * Whether the context was lost 
     * @property contextLost
     * @type Boolean
     */
    this.contextLost = false;

};

/**
 * Removes everything from the renderer (event listeners, spritebatch, etc...)
 *
 * @method destroy
 */
PIXI.WebGLRenderer.prototype.destroy = function()
{

    // deal with losing context..
    
    // remove listeners
    this.view.removeEventListener('webglcontextlost', this.contextLost);
    this.view.removeEventListener('webglcontextrestored', this.contextRestoredLost);

    PIXI.glContexts[this.glContextId] = null;

    this.projection = null;
    this.offset = null;

    // time to create the render managers! each one focuses on managine a state in webGL
    this.shaderManager.destroy();
    this.spriteBatch.destroy();
    this.maskManager.destroy();
    this.filterManager.destroy();

    this.shaderManager = null;
    this.spriteBatch = null;
    this.maskManager = null;
    this.filterManager = null;
    
    this.gl = null;
    //
    this.renderSession = null;
};


PIXI.WebGLRenderer.glContextId = 0;<|MERGE_RESOLUTION|>--- conflicted
+++ resolved
@@ -218,7 +218,6 @@
 
     this.renderDisplayObject( stage, this.projection );
 
-<<<<<<< HEAD
     // interaction
     if(stage.interactive)
     {
@@ -237,9 +236,6 @@
             stage.interactionManager.setTarget(this);
         }
     }
-=======
-    
->>>>>>> be97309b
 
     /*
     //can simulate context loss in Chrome like so:
