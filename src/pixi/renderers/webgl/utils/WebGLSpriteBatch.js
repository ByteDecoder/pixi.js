/**
 * @author Mat Groves
 * 
 * Big thanks to the very clever Matt DesLauriers <mattdesl> https://github.com/mattdesl/
 * for creating the original pixi version!
 *
 * Heavily inspired by LibGDX's WebGLSpriteBatch:
 * https://github.com/libgdx/libgdx/blob/master/gdx/src/com/badlogic/gdx/graphics/g2d/WebGLSpriteBatch.java
 */

 /**
 *
 * @class WebGLSpriteBatch
 * @private
 * @constructor
 * @param gl {WebGLContext} the current WebGL drawing context
 *
 */
PIXI.WebGLSpriteBatch = function(gl)
{

    /**
     * 
     *
     * @property vertSize
     * @type Number
     */
    this.vertSize = 6;
<<<<<<< HEAD

    /**
     * The number of images in the SpriteBatch before it flushes
     * @property size
     * @type Number
     */
    this.size = 10000;//Math.pow(2, 16) /  this.vertSize;
=======
    this.size = 6000;//Math.pow(2, 16) /  this.vertSize;
>>>>>>> be97309b

    //the total number of floats in our batch
    var numVerts = this.size * 4 *  this.vertSize;
    //the total number of indices in our batch
    var numIndices = this.size * 6;

    //vertex data

    /**
    * Holds the vertices
    *
    * @property vertices
    * @type Float32Array
    */
    this.vertices = new Float32Array(numVerts);

    //index data
    /**
     * Holds the indices
     *
     * @property indices
     * @type Uint16Array
     */
    this.indices = new Uint16Array(numIndices);
    
    this.lastIndexCount = 0;

    for (var i=0, j=0; i < numIndices; i += 6, j += 4)
    {
        this.indices[i + 0] = j + 0;
        this.indices[i + 1] = j + 1;
        this.indices[i + 2] = j + 2;
        this.indices[i + 3] = j + 0;
        this.indices[i + 4] = j + 2;
        this.indices[i + 5] = j + 3;
    }


    this.drawing = false;
    this.currentBatchSize = 0;
    this.currentBaseTexture = null;
    
    this.setContext(gl);
};

/**
* 
* @method setContext
*
* @param gl {WebGLContext} the current WebGL drawing context
*/
PIXI.WebGLSpriteBatch.prototype.setContext = function(gl)
{
    this.gl = gl;

    // create a couple of buffers
    this.vertexBuffer = gl.createBuffer();
    this.indexBuffer = gl.createBuffer();

    // 65535 is max index, so 65535 / 6 = 10922.


    //upload the index data
    gl.bindBuffer(gl.ELEMENT_ARRAY_BUFFER, this.indexBuffer);
    gl.bufferData(gl.ELEMENT_ARRAY_BUFFER, this.indices, gl.STATIC_DRAW);

    gl.bindBuffer(gl.ARRAY_BUFFER, this.vertexBuffer);
    gl.bufferData(gl.ARRAY_BUFFER, this.vertices, gl.DYNAMIC_DRAW);

    this.currentBlendMode = 99999;
};

/**
* 
* @method begin
*
* @param renderSession {RenderSession} the RenderSession
*/
PIXI.WebGLSpriteBatch.prototype.begin = function(renderSession)
{
    this.renderSession = renderSession;
    this.shader = this.renderSession.shaderManager.defaultShader;

    this.start();
};

/**
* 
* @method end
*
*/
PIXI.WebGLSpriteBatch.prototype.end = function()
{
    this.flush();
};

/**
* 
* @method render
* 
* @param sprite {Sprite} the sprite to render when using this spritebatch
*/
PIXI.WebGLSpriteBatch.prototype.render = function(sprite)
{
    var texture = sprite.texture;

    // check texture..
    if(texture.baseTexture !== this.currentBaseTexture || this.currentBatchSize >= this.size)
    {
        this.flush();
        this.currentBaseTexture = texture.baseTexture;
    }


    // check blend mode
    if(sprite.blendMode !== this.currentBlendMode)
    {
        this.setBlendMode(sprite.blendMode);
    }

    // get the uvs for the texture
    var uvs = sprite._uvs || sprite.texture._uvs;
    // if the uvs have not updated then no point rendering just yet!
    if(!uvs)return;

    // get the sprites current alpha
    var alpha = sprite.worldAlpha;
    var tint = sprite.tint;

    var verticies = this.vertices;


    // TODO trim??
    var aX = sprite.anchor.x;
    var aY = sprite.anchor.y;

    var w0, w1, h0, h1;
        
<<<<<<< HEAD
    if (sprite.texture.trim)
    {
        // if the sprite is trimmed then we need to add the extra space before transforming the sprite coords..
        var trim = sprite.texture.trim;

        w1 = trim.x - aX * trim.width;
        w0 = w1 + width;

        h1 = trim.y - aY * trim.height;
        h0 = h1 + height;
=======
    if (texture.trimmed)
    {
        // if the sprite is trimmed then we need to add the extra space before transforming the sprite coords..
        w1 = texture.trim.x - aX * texture.trim.realWidth;
        w0 = w1 + texture.frame.width;

        h1 = texture.trim.y - aY * texture.trim.realHeight;
        h0 = h1 + texture.frame.height;
>>>>>>> be97309b
    }
    else
    {
        w0 = (texture.frame.width ) * (1-aX);
        w1 = (texture.frame.width ) * -aX;

        h0 = texture.frame.height * (1-aY);
        h1 = texture.frame.height * -aY;
    }

    var index = this.currentBatchSize * 4 * this.vertSize;

    var worldTransform = sprite.worldTransform;//.toArray();

    var a = worldTransform.a;//[0];
    var b = worldTransform.c;//[3];
    var c = worldTransform.b;//[1];
    var d = worldTransform.d;//[4];
    var tx = worldTransform.tx;//[2];
    var ty = worldTransform.ty;///[5];

    // xy
    verticies[index++] = a * w1 + c * h1 + tx;
    verticies[index++] = d * h1 + b * w1 + ty;
    // uv
    verticies[index++] = uvs.x0;
    verticies[index++] = uvs.y0;
    // color
    verticies[index++] = alpha;
    verticies[index++] = tint;

    // xy
    verticies[index++] = a * w0 + c * h1 + tx;
    verticies[index++] = d * h1 + b * w0 + ty;
    // uv
    verticies[index++] = uvs.x1;
    verticies[index++] = uvs.y1;
    // color
    verticies[index++] = alpha;
    verticies[index++] = tint;

    // xy
    verticies[index++] = a * w0 + c * h0 + tx;
    verticies[index++] = d * h0 + b * w0 + ty;
    // uv
    verticies[index++] = uvs.x2;
    verticies[index++] = uvs.y2;
    // color
    verticies[index++] = alpha;
    verticies[index++] = tint;

    // xy
    verticies[index++] = a * w1 + c * h0 + tx;
    verticies[index++] = d * h0 + b * w1 + ty;
    // uv
    verticies[index++] = uvs.x3;
    verticies[index++] = uvs.y3;
    // color
    verticies[index++] = alpha;
    verticies[index++] = tint;
    
    // increment the batchsize
    this.currentBatchSize++;


};

/**
* Renders a tilingSprite using the spriteBatch
* @method renderTilingSprite
* 
* @param sprite {TilingSprite} the tilingSprite to render
*/
PIXI.WebGLSpriteBatch.prototype.renderTilingSprite = function(tilingSprite)
{
    var texture = tilingSprite.tilingTexture;

    if(texture.baseTexture !== this.currentBaseTexture || this.currentBatchSize >= this.size)
    {
        this.flush();
        this.currentBaseTexture = texture.baseTexture;
    }

     // check blend mode
    if(tilingSprite.blendMode !== this.currentBlendMode)
    {
        this.setBlendMode(tilingSprite.blendMode);
    }

     // set the textures uvs temporarily
    // TODO create a separate texture so that we can tile part of a texture

    if(!tilingSprite._uvs)tilingSprite._uvs = new PIXI.TextureUvs();

    var uvs = tilingSprite._uvs;

    tilingSprite.tilePosition.x %= texture.baseTexture.width * tilingSprite.tileScaleOffset.x;
    tilingSprite.tilePosition.y %= texture.baseTexture.height * tilingSprite.tileScaleOffset.y;

    var offsetX =  tilingSprite.tilePosition.x/(texture.baseTexture.width*tilingSprite.tileScaleOffset.x);
    var offsetY =  tilingSprite.tilePosition.y/(texture.baseTexture.height*tilingSprite.tileScaleOffset.y);

    var scaleX =  (tilingSprite.width / texture.baseTexture.width)  / (tilingSprite.tileScale.x * tilingSprite.tileScaleOffset.x);
    var scaleY =  (tilingSprite.height / texture.baseTexture.height) / (tilingSprite.tileScale.y * tilingSprite.tileScaleOffset.y);

    uvs.x0 = 0 - offsetX;
    uvs.y0 = 0 - offsetY;

    uvs.x1 = (1 * scaleX) - offsetX;
    uvs.y1 = 0 - offsetY;

    uvs.x2 = (1 * scaleX) - offsetX;
    uvs.y2 = (1 * scaleY) - offsetY;

    uvs.x3 = 0 - offsetX;
    uvs.y3 = (1 *scaleY) - offsetY;

    // get the tilingSprites current alpha
    var alpha = tilingSprite.worldAlpha;
    var tint = tilingSprite.tint;

    var  verticies = this.vertices;

    var width = tilingSprite.width;
    var height = tilingSprite.height;

    // TODO trim??
    var aX = tilingSprite.anchor.x; // - tilingSprite.texture.trim.x
    var aY = tilingSprite.anchor.y; //- tilingSprite.texture.trim.y
    var w0 = width * (1-aX);
    var w1 = width * -aX;

    var h0 = height * (1-aY);
    var h1 = height * -aY;

    var index = this.currentBatchSize * 4 * this.vertSize;

    var worldTransform = tilingSprite.worldTransform;

    var a = worldTransform.a;//[0];
    var b = worldTransform.c;//[3];
    var c = worldTransform.b;//[1];
    var d = worldTransform.d;//[4];
    var tx = worldTransform.tx;//[2];
    var ty = worldTransform.ty;///[5];

    // xy
    verticies[index++] = a * w1 + c * h1 + tx;
    verticies[index++] = d * h1 + b * w1 + ty;
    // uv
    verticies[index++] = uvs.x0;
    verticies[index++] = uvs.y0;
    // color
    verticies[index++] = alpha;
    verticies[index++] = tint;

    // xy
    verticies[index++] = a * w0 + c * h1 + tx;
    verticies[index++] = d * h1 + b * w0 + ty;
    // uv
    verticies[index++] = uvs.x1;
    verticies[index++] = uvs.y1;
    // color
    verticies[index++] = alpha;
    verticies[index++] = tint;
    
    // xy
    verticies[index++] = a * w0 + c * h0 + tx;
    verticies[index++] = d * h0 + b * w0 + ty;
    // uv
    verticies[index++] = uvs.x2;
    verticies[index++] = uvs.y2;
    // color
    verticies[index++] = alpha;
    verticies[index++] = tint;

    // xy
    verticies[index++] = a * w1 + c * h0 + tx;
    verticies[index++] = d * h0 + b * w1 + ty;
    // uv
    verticies[index++] = uvs.x3;
    verticies[index++] = uvs.y3;
    // color
    verticies[index++] = alpha;
    verticies[index++] = tint;

    // increment the batchs
    this.currentBatchSize++;
};


/**
* Renders the content and empties the current batch
*
* @method flush
* 
*/
PIXI.WebGLSpriteBatch.prototype.flush = function()
{
    // If the batch is length 0 then return as there is nothing to draw
    if (this.currentBatchSize===0)return;

    var gl = this.gl;
    
    // bind the current texture
    gl.bindTexture(gl.TEXTURE_2D, this.currentBaseTexture._glTextures[gl.id] || PIXI.createWebGLTexture(this.currentBaseTexture, gl));

    // upload the verts to the buffer
    
    if(this.currentBatchSize > ( this.size * 0.5 ) )
    {
        gl.bufferSubData(gl.ARRAY_BUFFER, 0, this.vertices);
    }
    else
    {
        var view = this.vertices.subarray(0, this.currentBatchSize * 4 * this.vertSize);

        gl.bufferSubData(gl.ARRAY_BUFFER, 0, view);
    }

   // var view = this.vertices.subarray(0, this.currentBatchSize * 4 * this.vertSize);
    //gl.bufferSubData(gl.ARRAY_BUFFER, 0, view);
    
    // now draw those suckas!
    gl.drawElements(gl.TRIANGLES, this.currentBatchSize * 6, gl.UNSIGNED_SHORT, 0);
   
    // then reset the batch!
    this.currentBatchSize = 0;

    // increment the draw count
    this.renderSession.drawCount++;
};

/**
* 
* @method stop
*
*/
PIXI.WebGLSpriteBatch.prototype.stop = function()
{
    this.flush();
};

/**
* 
* @method start
*
*/
PIXI.WebGLSpriteBatch.prototype.start = function()
{
    var gl = this.gl;

    // bind the main texture
    gl.activeTexture(gl.TEXTURE0);

    // bind the buffers
    gl.bindBuffer(gl.ARRAY_BUFFER, this.vertexBuffer);
    gl.bindBuffer(gl.ELEMENT_ARRAY_BUFFER, this.indexBuffer);

    // set the projection
    var projection = this.renderSession.projection;
    gl.uniform2f(this.shader.projectionVector, projection.x, projection.y);

    // set the pointers
    var stride =  this.vertSize * 4;
    gl.vertexAttribPointer(this.shader.aVertexPosition, 2, gl.FLOAT, false, stride, 0);
    gl.vertexAttribPointer(this.shader.aTextureCoord, 2, gl.FLOAT, false, stride, 2 * 4);
    gl.vertexAttribPointer(this.shader.colorAttribute, 2, gl.FLOAT, false, stride, 4 * 4);

    // set the blend mode..
    if(this.currentBlendMode !== PIXI.blendModes.NORMAL)
    {
        this.setBlendMode(PIXI.blendModes.NORMAL);
    }
};

/**
* Sets-up the given blendMode from WebGL's point of view
* @method setBlendMode 
*
* @param blendMode {Number} the blendMode, should be a Pixi const, such as PIXI.BlendModes.ADD
*/
PIXI.WebGLSpriteBatch.prototype.setBlendMode = function(blendMode)
{
    this.flush();

    this.currentBlendMode = blendMode;
    
    var blendModeWebGL = PIXI.blendModesWebGL[this.currentBlendMode];
    this.gl.blendFunc(blendModeWebGL[0], blendModeWebGL[1]);
};

/**
* Destroys the SpriteBatch
* @method destroy
*/
PIXI.WebGLSpriteBatch.prototype.destroy = function()
{

    this.vertices = null;
    this.indices = null;
    
    this.gl.deleteBuffer( this.vertexBuffer );
    this.gl.deleteBuffer( this.indexBuffer );
    
    this.currentBaseTexture = null;
    
    this.gl = null;
};
<|MERGE_RESOLUTION|>--- conflicted
+++ resolved
@@ -26,7 +26,6 @@
      * @type Number
      */
     this.vertSize = 6;
-<<<<<<< HEAD
 
     /**
      * The number of images in the SpriteBatch before it flushes
@@ -34,9 +33,6 @@
      * @type Number
      */
     this.size = 10000;//Math.pow(2, 16) /  this.vertSize;
-=======
-    this.size = 6000;//Math.pow(2, 16) /  this.vertSize;
->>>>>>> be97309b
 
     //the total number of floats in our batch
     var numVerts = this.size * 4 *  this.vertSize;
@@ -175,7 +171,6 @@
 
     var w0, w1, h0, h1;
         
-<<<<<<< HEAD
     if (sprite.texture.trim)
     {
         // if the sprite is trimmed then we need to add the extra space before transforming the sprite coords..
@@ -186,16 +181,7 @@
 
         h1 = trim.y - aY * trim.height;
         h0 = h1 + height;
-=======
-    if (texture.trimmed)
-    {
-        // if the sprite is trimmed then we need to add the extra space before transforming the sprite coords..
-        w1 = texture.trim.x - aX * texture.trim.realWidth;
-        w0 = w1 + texture.frame.width;
-
-        h1 = texture.trim.y - aY * texture.trim.realHeight;
-        h0 = h1 + texture.frame.height;
->>>>>>> be97309b
+
     }
     else
     {
