/**
 * @author Mat Groves http://matgroves.com/ @Doormat23
 */

/**
 * A Class that loads a bunch of images / sprite sheet / bitmap font files. Once the
 * assets have been loaded they are added to the PIXI Texture cache and can be accessed
 * easily through PIXI.Texture.fromImage() and PIXI.Sprite.fromImage()
 * When all items have been loaded this class will dispatch a "onLoaded" event
 * As each individual item is loaded this class will dispatch a "onProgress" event
 *
 * @class AssetLoader
 * @constructor
 * @uses EventTarget
 * @param {Array<String>} assetURLs an array of image/sprite sheet urls that you would like loaded
 *      supported. Supported image formats include "jpeg", "jpg", "png", "gif". Supported
 *      sprite sheet data formats only include "JSON" at this time. Supported bitmap font
 *      data formats include "xml" and "fnt".
 * @param crossorigin {Boolean} Whether requests should be treated as crossorigin
 */
PIXI.AssetLoader = function(assetURLs, crossorigin)
{
    PIXI.EventTarget.call(this);

    /**
     * The array of asset URLs that are going to be loaded
     *
     * @property assetURLs
     * @type Array<String>
     */
    this.assetURLs = assetURLs;

    /**
     * Whether the requests should be treated as cross origin
     *
     * @property crossorigin
     * @type Boolean
     */
    this.crossorigin = crossorigin;

    /**
     * Maps file extension to loader types
     *
     * @property loadersByType
     * @type Object
     */
    this.loadersByType = {
        "jpg":  PIXI.ImageLoader,
        "jpeg": PIXI.ImageLoader,
        "png":  PIXI.ImageLoader,
        "gif":  PIXI.ImageLoader,
        "json": PIXI.JsonLoader,
        "anim": PIXI.SpineLoader,
        "xml":  PIXI.BitmapFontLoader,
        "fnt":  PIXI.BitmapFontLoader
    };


};

/**
 * Fired when an item has loaded
 * @event onProgress
 */

/**
 * Fired when all the assets have loaded
 * @event onComplete
 */

// constructor
PIXI.AssetLoader.prototype.constructor = PIXI.AssetLoader;


PIXI.AssetLoader.prototype._getDataType = function(str) 
{
    var test = "data:";
    //starts with 'data:'
    var start = str.slice(0, test.length).toLowerCase();
    if (start == test) {
        var data = str.slice(test.length);
        
        var sepIdx = data.indexOf(',');
        if (sepIdx === -1) //malformed data URI scheme
            return null;

        //e.g. "image/gif;base64" => "image/gif"
        var info = data.slice(0, sepIdx).split(';')[0];

        //We might need to handle some special cases here...
        //standardize text/plain to "txt" file extension
        if (!info || info.toLowerCase() == "text/plain")
            return "txt"

        //User specified mime type, try splitting it by '/'
        return info.split('/').pop().toLowerCase();
    }
    return null;
}

/**
 * Starts loading the assets sequentially
 *
 * @method load
 */
PIXI.AssetLoader.prototype.load = function()
{
    var scope = this;

    function onLoad() {
        scope.onAssetLoaded();
    }

    this.loadCount = this.assetURLs.length;

<<<<<<< HEAD
    for (var i=0; i < this.assetURLs.length; i++)
	{
		var fileName = this.assetURLs[i];
        //first see if we have a data URI scheme..
        var fileType = this._getDataType(fileName);

        //if not, assume it's a file URI
        if (!fileType)
            fileType = fileName.split("?").shift().split(".").pop().toLowerCase();
=======
    for (var i = 0, l = this.assetURLs.length; i < l; i++)
    {
        var fileName = this.assetURLs[i];
        var fileType = fileName.split(".").pop().toLowerCase();
>>>>>>> 67d0c577

        var Constructor = this.loadersByType[fileType];
        if(!Constructor)
            throw new Error(fileType + " is an unsupported file type");

        var loader = new Constructor(fileName, this.crossorigin);

        loader.addEventListener("loaded", onLoad);
        loader.load();
    }
};

/**
 * Invoked after each file is loaded
 *
 * @method onAssetLoaded
 * @private
 */
PIXI.AssetLoader.prototype.onAssetLoaded = function()
{
    this.loadCount--;
    this.dispatchEvent({type: "onProgress", content: this});
    if (this.onProgress) this.onProgress();

    if (!this.loadCount)
    {
        this.dispatchEvent({type: "onComplete", content: this});
        if(this.onComplete) this.onComplete();
    }
};
<|MERGE_RESOLUTION|>--- conflicted
+++ resolved
@@ -113,22 +113,15 @@
 
     this.loadCount = this.assetURLs.length;
 
-<<<<<<< HEAD
     for (var i=0; i < this.assetURLs.length; i++)
-	{
-		var fileName = this.assetURLs[i];
+    {
+        var fileName = this.assetURLs[i];
         //first see if we have a data URI scheme..
         var fileType = this._getDataType(fileName);
 
         //if not, assume it's a file URI
         if (!fileType)
             fileType = fileName.split("?").shift().split(".").pop().toLowerCase();
-=======
-    for (var i = 0, l = this.assetURLs.length; i < l; i++)
-    {
-        var fileName = this.assetURLs[i];
-        var fileType = fileName.split(".").pop().toLowerCase();
->>>>>>> 67d0c577
 
         var Constructor = this.loadersByType[fileType];
         if(!Constructor)
