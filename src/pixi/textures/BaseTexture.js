/**
 * @author Mat Groves http://matgroves.com/ @Doormat23
 */

PIXI.BaseTextureCache = {};
PIXI.texturesToUpdate = [];
PIXI.texturesToDestroy = [];

PIXI.BaseTextureCacheIdGenerator = 0;

/**
 * A texture stores the information that represents an image. All textures have a base texture
 *
 * @class BaseTexture
 * @uses EventTarget
 * @constructor
 * @param source {String} the source object (image or canvas)
 * @param scaleMode {Number} Should be one of the PIXI.scaleMode consts
 */
PIXI.BaseTexture = function(source, scaleMode)
{
    /**
     * [read-only] The width of the base texture set when the image has loaded
     *
     * @property width
     * @type Number
     * @readOnly
     */
    this.width = 100;

    /**
     * [read-only] The height of the base texture set when the image has loaded
     *
     * @property height
     * @type Number
     * @readOnly
     */
    this.height = 100;

    /**
     * The scale mode to apply when scaling this texture
     * @property scaleMode
     * @type PIXI.scaleModes
     * @default PIXI.scaleModes.LINEAR
     */
    this.scaleMode = scaleMode || PIXI.scaleModes.DEFAULT;

    /**
     * [read-only] Describes if the base texture has loaded or not
     *
     * @property hasLoaded
     * @type Boolean
     * @readOnly
     */
    this.hasLoaded = false;

    /**
     * The source that is loaded to create the texture
     *
     * @property source
     * @type Image
     */
    this.source = source;

    //TODO will be used for futer pixi 1.5...
    this.id = PIXI.BaseTextureCacheIdGenerator++;

    /**
     * Controls if RGB channels should be premultiplied by Alpha  (WebGL only)
     *
     * @property
     * @type Boolean
     * @default TRUE
    */
    this.premultipliedAlpha = true;

    // used for webGL
    this._glTextures = [];
    
    // used for webGL teture updateing...
    this._dirty = [];
    
    if(!source)return;

    if((this.source.complete || this.source.getContext) && this.source.width && this.source.height)
    {
        this.hasLoaded = true;
        this.width = this.source.width;
        this.height = this.source.height;

        PIXI.texturesToUpdate.push(this);
    }
    else
    {

        var scope = this;
        this.source.onload = function() {

            scope.hasLoaded = true;
            scope.width = scope.source.width;
            scope.height = scope.source.height;

            for (var i = 0; i < scope._glTextures.length; i++)
            {
                scope._dirty[i] = true;
            }

            // add it to somewhere...
<<<<<<< HEAD
            PIXI.texturesToUpdate.push(scope);
            scope.emit('loaded', { content: scope });
=======
            scope.dispatchEvent( { type: 'loaded', content: scope } );
>>>>>>> 9f6e9923
        };
        this.source.onerror = function() {
            scope.dispatchEvent( { type: 'error', content: scope } );
        };
    }

    this.imageUrl = null;
    this._powerOf2 = false;

    

};

PIXI.BaseTexture.prototype.constructor = PIXI.BaseTexture;

PIXI.EventTarget.mixin(PIXI.BaseTexture.prototype);

/**
 * Destroys this base texture
 *
 * @method destroy
 */
PIXI.BaseTexture.prototype.destroy = function()
{
    if(this.imageUrl)
    {
        delete PIXI.BaseTextureCache[this.imageUrl];
        delete PIXI.TextureCache[this.imageUrl];
        this.imageUrl = null;
        this.source.src = null;
    }
    else if (this.source && this.source._pixiId)
    {
        delete PIXI.BaseTextureCache[this.source._pixiId];
    }
    this.source = null;
    PIXI.texturesToDestroy.push(this);
};

/**
 * Changes the source image of the texture
 *
 * @method updateSourceImage
 * @param newSrc {String} the path of the image
 */
PIXI.BaseTexture.prototype.updateSourceImage = function(newSrc)
{
    this.hasLoaded = false;
    this.source.src = null;
    this.source.src = newSrc;
};

/**
 * Helper function that returns a base texture based on an image url
 * If the image is not in the base texture cache it will be created and loaded
 *
 * @static
 * @method fromImage
 * @param imageUrl {String} The image url of the texture
 * @param crossorigin {Boolean} 
 * @param scaleMode {Number} Should be one of the PIXI.scaleMode consts
 * @return BaseTexture
 */
PIXI.BaseTexture.fromImage = function(imageUrl, crossorigin, scaleMode)
{
    var baseTexture = PIXI.BaseTextureCache[imageUrl];
    
    if(crossorigin === undefined && imageUrl.indexOf('data:') === -1) crossorigin = true;

    if(!baseTexture)
    {
        // new Image() breaks tex loading in some versions of Chrome.
        // See https://code.google.com/p/chromium/issues/detail?id=238071
        var image = new Image();//document.createElement('img');
        if (crossorigin)
        {
            image.crossOrigin = '';
        }
        image.src = imageUrl;
        baseTexture = new PIXI.BaseTexture(image, scaleMode);
        baseTexture.imageUrl = imageUrl;
        PIXI.BaseTextureCache[imageUrl] = baseTexture;
    }

    return baseTexture;
};

PIXI.BaseTexture.fromCanvas = function(canvas, scaleMode)
{
    if(!canvas._pixiId)
    {
        canvas._pixiId = 'canvas_' + PIXI.TextureCacheIdGenerator++;
    }

    var baseTexture = PIXI.BaseTextureCache[canvas._pixiId];

    if(!baseTexture)
    {
        baseTexture = new PIXI.BaseTexture(canvas, scaleMode);
        PIXI.BaseTextureCache[canvas._pixiId] = baseTexture;
    }

    return baseTexture;
};

<|MERGE_RESOLUTION|>--- conflicted
+++ resolved
@@ -19,6 +19,8 @@
  */
 PIXI.BaseTexture = function(source, scaleMode)
 {
+    PIXI.EventTarget.call( this );
+
     /**
      * [read-only] The width of the base texture set when the image has loaded
      *
@@ -106,12 +108,7 @@
             }
 
             // add it to somewhere...
-<<<<<<< HEAD
-            PIXI.texturesToUpdate.push(scope);
-            scope.emit('loaded', { content: scope });
-=======
             scope.dispatchEvent( { type: 'loaded', content: scope } );
->>>>>>> 9f6e9923
         };
         this.source.onerror = function() {
             scope.dispatchEvent( { type: 'error', content: scope } );
@@ -126,8 +123,6 @@
 };
 
 PIXI.BaseTexture.prototype.constructor = PIXI.BaseTexture;
-
-PIXI.EventTarget.mixin(PIXI.BaseTexture.prototype);
 
 /**
  * Destroys this base texture
