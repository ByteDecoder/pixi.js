--- conflicted
+++ resolved
@@ -74,11 +74,7 @@
  */
 PIXI.DisplayObjectContainer.prototype.addChild = function(child)
 {
-<<<<<<< HEAD
     if(child.parent && child.parent !== this)
-=======
-    if(child.parent)
->>>>>>> 557cc775
     {
         //// COULD BE THIS???
         child.parent.removeChild(child);
