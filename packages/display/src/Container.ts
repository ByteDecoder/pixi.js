--- conflicted
+++ resolved
@@ -553,37 +553,6 @@
     }
 
     /**
-<<<<<<< HEAD
-=======
-     * Retrieves the local bounds of the displayObject as a rectangle object.
-     *
-     * @param {PIXI.Rectangle} [rect] - Optional rectangle to store the result of the bounds calculation.
-     * @param {boolean} [skipChildrenUpdate=false] - Setting to `true` will stop re-calculation of children transforms,
-     *  it was default behaviour of pixi 4.0-5.2 and caused many problems to users.
-     * @return {PIXI.Rectangle} The rectangular bounding area.
-     */
-    public getLocalBounds(rect?: Rectangle, skipChildrenUpdate = false): Rectangle
-    {
-        const result = super.getLocalBounds(rect);
-
-        if (!skipChildrenUpdate)
-        {
-            for (let i = 0, j = this.children.length; i < j; ++i)
-            {
-                const child = this.children[i];
-
-                if (child.visible)
-                {
-                    child.updateTransform();
-                }
-            }
-        }
-
-        return result;
-    }
-
-    /**
->>>>>>> 311d7e1f
      * Recalculates the bounds of the object. Override this to
      * calculate the bounds of the specific object (not including children).
      *
