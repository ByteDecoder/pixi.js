--- conflicted
+++ resolved
@@ -24,14 +24,9 @@
     "dist"
   ],
   "dependencies": {
-<<<<<<< HEAD
     "@pixi/core": "5.3.0",
     "@pixi/utils": "5.3.0",
     "@pixi/constants": "5.3.0",
-=======
-    "@pixi/core": "5.3.2",
-    "@pixi/utils": "5.3.2",
->>>>>>> 675bfdbe
     "resource-loader": "^3.0.1"
   },
   "devDependencies": {
