import { Point } from './Point';
import { PI_2 } from './const';

import type { Transform } from './Transform';
import type { IPoint } from './IPoint';

/**
 * The `Matrix` class represents an affine transformation that performs a linear
 * mapping from one 2D frame-of-reference to another 2D frame-of-reference. It preserves
 * straightness and parallelness of lines. It can be constructed to perform sequences of
 * translations, scales, rotations, and skews.
 *
 * ## Linear map
 * The transformation matrix for a `Matrix` object is:
 *
 * ```js
 * | a  | b  | 0 |
 * | c  | d  | 0 |
 * | tx | ty | 1 |
 * ```
 *
 * The output 2D coordinates (X,Y) for an input (x,y) is:
 * ```
 * X = a*x + c*y + tx
 * Y = b*x + d*y + ty
 * ```
 *
 * ## Order of transformations
 * Because matrix multiplication is not commutative, the order of simple transformations
 * applied on a matrix is relevant!
 *
 * ## Invertibility of transformation matrices
 * All matrix transforms are assumed to be invertible. This means that scaling an object
 * to zero width or height is illegal in pixi.js!
 *
 * ## Local transformation matrix
 * In the context of display objects, a local transformation will map a 2D point in a
 * display-object's reference frame to that of its parent. If a parent doesn't exist, it
 * will map the point to the canvas/render-target's reference frame.
 *
 * ## World transformation matrix
 * A world transformation will map a 2D point in a display-object's reference frame to the
 * canvas/render-target's reference frame. By definition, the local transformation of the
 * root display-object (or "stage") is equal to its world transformation.
 *
 * ## Other non-local transformation matrices
 * If the depth of a display-object in the scene graph is D, there are D - 1 ancestors for
 * which an additional transformation can be defined to map a point in the display-object's
 * reference frame to that ancestor's reference frame. These are called non-local transformations.
 * The world transformation is a special non-local transformation that maps a point to the
 * 0th ancestor (the canvas/render-target). `PIXI.Transform` caches the world transformation
 * for a display-object.
 *
 * @class
 * @memberof PIXI
 */
export class Matrix
{
    public a: number;
    public b: number;
    public c: number;
    public d: number;
    public tx: number;
    public ty: number;

    public array: Float32Array|null = null;

    /**
     * @param {number} [a=1] - x scale
     * @param {number} [b=0] - x skew
     * @param {number} [c=0] - y skew
     * @param {number} [d=1] - y scale
     * @param {number} [tx=0] - x translation
     * @param {number} [ty=0] - y translation
     */
    constructor(a = 1, b = 0, c = 0, d = 1, tx = 0, ty = 0)
    {
        /**
         * @member {number}
         * @default 1
         */
        this.a = a;

        /**
         * @member {number}
         * @default 0
         */
        this.b = b;

        /**
         * @member {number}
         * @default 0
         */
        this.c = c;

        /**
         * @member {number}
         * @default 1
         */
        this.d = d;

        /**
         * @member {number}
         * @default 0
         */
        this.tx = tx;

        /**
         * @member {number}
         * @default 0
         */
        this.ty = ty;
    }

    /**
     * Creates a Matrix object based on the given array. The Element to Matrix mapping order is as follows:
     *
     * a = array[0]
     * b = array[1]
     * c = array[3]
     * d = array[4]
     * tx = array[2]
     * ty = array[5]
     *
     * @param {number[]} array - The array that the matrix will be populated from.
     */
    fromArray(array: number[]): void
    {
        this.a = array[0];
        this.b = array[1];
        this.c = array[3];
        this.d = array[4];
        this.tx = array[2];
        this.ty = array[5];
    }

    /**
     * Set the matrix coefficients directly to define a linear map (or transformation)
     * as follows:
     *
     * ```
     * X = a*x + b*y + tx
     * Y = c*x + d*y + ty
     * ```
     *
     * @param {number} a - matrix coefficient
     * @param {number} b - matrix coefficient
     * @param {number} c - matrix coefficient
     * @param {number} d - matrix coefficient
     * @param {number} tx - matrix coefficient
     * @param {number} ty - matrix coefficient
     * @return {PIXI.Matrix} This matrix. Good for chaining method calls.
     */
    set(a: number, b: number, c: number, d: number, tx: number, ty: number): this
    {
        this.a = a;
        this.b = b;
        this.c = c;
        this.d = d;
        this.tx = tx;
        this.ty = ty;

        return this;
    }

    /**
     * Create an array of the matrix coefficients in this transform.
     *
     * By default, the array is built column-wise (coefficents in one column
     * are stored together). You can store the transposed matrix, which will insert
     * the coefficients row-wise (coefficients in one row are stored together) into
     * the array.
     *
     * @param {boolean} transpose - whether to write the tranposed form of this matrix. By default,
     *  the array is built column-wise.
     * @param {Float32Array} [out=new Float32Array(9)] - destination array
     * @return {number[]} the array containing the matrix coefficients
     */
    toArray(transpose: boolean, out?: Float32Array): Float32Array
    {
        if (!this.array)
        {
            this.array = new Float32Array(9);
        }

        const array = out || this.array;

        if (transpose)
        {
            array[0] = this.a;
            array[1] = this.b;
            array[2] = 0;
            array[3] = this.c;
            array[4] = this.d;
            array[5] = 0;
            array[6] = this.tx;
            array[7] = this.ty;
            array[8] = 1;
        }
        else
        {
            array[0] = this.a;
            array[1] = this.c;
            array[2] = this.tx;
            array[3] = this.b;
            array[4] = this.d;
            array[5] = this.ty;
            array[6] = 0;
            array[7] = 0;
            array[8] = 1;
        }

        return array;
    }

    /**
     * Applies this transformation on the given 2D point. This is useful to go from a
     * display-object content's coordinate system to the world coordinate system.
     *
     * @param {PIXI.Point} pos - the point to transform
     * @param {PIXI.Point} [newPos] - the `Point` object into which the result is stored (may be same as input `pos`)
     * @return {PIXI.Point} the point after transformation
     */
    apply(pos: IPoint, newPos?: Point): Point
    {
        newPos = newPos || new Point();

        const x = pos.x;
        const y = pos.y;

        newPos.x = (this.a * x) + (this.c * y) + this.tx;
        newPos.y = (this.b * x) + (this.d * y) + this.ty;

        return newPos;
    }

    /**
     * Applies the inverse transformation for this matrix on the given 2D point. This is useful
     * to go from the world coordinate system to a display-object's coordinate system.
     *
     * If this transformation is applied on the returned 2D point, then the input point will
     * be received.
     *
     * @param {PIXI.Point} pos - the point to inverse transform
     * @param {PIXI.Point} [newPos] - the `Point` object into which the result is stored (may be same as input `pos`)
     * @return {PIXI.Point} the point after inverse transformation
     */
    applyInverse(pos: IPoint, newPos?: Point): Point
    {
        newPos = newPos || new Point();

        const id = 1 / ((this.a * this.d) + (this.c * -this.b));

        const x = pos.x;
        const y = pos.y;

        newPos.x = (this.d * id * x) + (-this.c * id * y) + (((this.ty * this.c) - (this.tx * this.d)) * id);
        newPos.y = (this.a * id * y) + (-this.b * id * x) + (((-this.ty * this.a) + (this.tx * this.b)) * id);

        return newPos;
    }

    /**
     * Appends a translation of (x, y) to this transformation.
     *
<<<<<<< HEAD
     * @param {number} x - translation in x-direction
     * @param {number} y - translation in y-direction
=======
     * @param {number} x - How much to translate x by
     * @param {number} y - How much to translate y by
>>>>>>> 311d7e1f
     * @return {PIXI.Matrix} This matrix. Good for chaining method calls.
     */
    translate(x: number, y: number): this
    {
        this.tx += x;
        this.ty += y;

        return this;
    }

    /**
     * Appends a scaling transform to this matrix.
     *
<<<<<<< HEAD
     * @param {number} x - horizontal scaling/magnification/minification factor
     * @param {number} y - vertical scaling/magnification/minification factor
=======
     * @param {number} x - The amount to scale horizontally
     * @param {number} y - The amount to scale vertically
>>>>>>> 311d7e1f
     * @return {PIXI.Matrix} This matrix. Good for chaining method calls.
     */
    scale(x: number, y: number): this
    {
        this.a *= x;
        this.d *= y;
        this.c *= x;
        this.b *= y;
        this.tx *= x;
        this.ty *= y;

        return this;
    }

    /**
     * Appends a rotation to this transformation.
     *
     * @param {number} angle - the angle to rotate in radians.
     * @return {PIXI.Matrix} This matrix. Good for chaining method calls.
     */
    rotate(angle: number): this
    {
        const cos = Math.cos(angle);
        const sin = Math.sin(angle);

        const a1 = this.a;
        const c1 = this.c;
        const tx1 = this.tx;

        this.a = (a1 * cos) - (this.b * sin);
        this.b = (a1 * sin) + (this.b * cos);
        this.c = (c1 * cos) - (this.d * sin);
        this.d = (c1 * sin) + (this.d * cos);
        this.tx = (tx1 * cos) - (this.ty * sin);
        this.ty = (tx1 * sin) + (this.ty * cos);

        return this;
    }

    /**
     * Appends the transformations in the given matrix to this one.
     *
     * @param {PIXI.Matrix} matrix - the matrix to append.
     * @return {PIXI.Matrix} This matrix. Good for chaining method calls.
     */
    append(matrix: Matrix): this
    {
        const a1 = this.a;
        const b1 = this.b;
        const c1 = this.c;
        const d1 = this.d;

        this.a = (matrix.a * a1) + (matrix.b * c1);
        this.b = (matrix.a * b1) + (matrix.b * d1);
        this.c = (matrix.c * a1) + (matrix.d * c1);
        this.d = (matrix.c * b1) + (matrix.d * d1);

        this.tx = (matrix.tx * a1) + (matrix.ty * c1) + this.tx;
        this.ty = (matrix.tx * b1) + (matrix.ty * d1) + this.ty;

        return this;
    }

    /**
     * Sets the transformation based on all the given properties
     *
     * @param {number} x - Position on the x axis
     * @param {number} y - Position on the y axis
     * @param {number} pivotX - Pivot on the x axis
     * @param {number} pivotY - Pivot on the y axis
     * @param {number} scaleX - Scale on the x axis
     * @param {number} scaleY - Scale on the y axis
     * @param {number} rotation - Rotation in radians
     * @param {number} skewX - Skew on the x axis
     * @param {number} skewY - Skew on the y axis
     * @return {PIXI.Matrix} This matrix. Good for chaining method calls.
     */
    setTransform(x: number, y: number, pivotX: number, pivotY: number, scaleX: number,
        scaleY: number, rotation: number, skewX: number, skewY: number): this
    {
        this.a = Math.cos(rotation + skewY) * scaleX;
        this.b = Math.sin(rotation + skewY) * scaleX;
        this.c = -Math.sin(rotation - skewX) * scaleY;
        this.d = Math.cos(rotation - skewX) * scaleY;

        this.tx = x - ((pivotX * this.a) + (pivotY * this.c));
        this.ty = y - ((pivotX * this.b) + (pivotY * this.d));

        return this;
    }

    /**
     * Prepends the transformation in the given matrix to this one. This is the
     * equivalent of appending this matrix to the given one.
     *
     * @param {PIXI.Matrix} matrix - the matrix to prepend
     * @return {PIXI.Matrix} This matrix. Good for chaining method calls.
     */
    prepend(matrix: Matrix): this
    {
        const tx1 = this.tx;

        if (matrix.a !== 1 || matrix.b !== 0 || matrix.c !== 0 || matrix.d !== 1)
        {
            const a1 = this.a;
            const c1 = this.c;

            this.a = (a1 * matrix.a) + (this.b * matrix.c);
            this.b = (a1 * matrix.b) + (this.b * matrix.d);
            this.c = (c1 * matrix.a) + (this.d * matrix.c);
            this.d = (c1 * matrix.b) + (this.d * matrix.d);
        }

        this.tx = (tx1 * matrix.a) + (this.ty * matrix.c) + matrix.tx;
        this.ty = (tx1 * matrix.b) + (this.ty * matrix.d) + matrix.ty;

        return this;
    }

    /**
     * Decomposes this matrix into its consitituent simple transformations (translation,
     * scale, rotation, and skew) and sets the corresponding properties on a `Transform`
     * object.
     *
     * This does loose the information related to order and multiple simple
     * transformations (a scale, translate, scale will turn into an equivalent translate, scale).
     *
     * @param {PIXI.Transform} transform - the transform to set the properties on
     * @return {PIXI.Transform} the transform with the newly set properties
     */
    decompose(transform: Transform): Transform
    {
        // sort out rotation / skew..
        const a = this.a;
        const b = this.b;
        const c = this.c;
        const d = this.d;

        const skewX = -Math.atan2(-c, d);
        const skewY = Math.atan2(b, a);

        const delta = Math.abs(skewX + skewY);

        if (delta < 0.00001 || Math.abs(PI_2 - delta) < 0.00001)
        {
            transform.rotation = skewY;
            transform.skew.x = transform.skew.y = 0;
        }
        else
        {
            transform.rotation = 0;
            transform.skew.x = skewX;
            transform.skew.y = skewY;
        }

        // next set scale
        transform.scale.x = Math.sqrt((a * a) + (b * b));
        transform.scale.y = Math.sqrt((c * c) + (d * d));

        // next set position
        transform.position.x = this.tx;
        transform.position.y = this.ty;

        return transform;
    }

    /**
     * Inverts this matrix. It will map 2D points from the destination reference frame
     * of this matrix to the source reference frame of this matrix.
     *
     * @return {PIXI.Matrix} This matrix. Good for chaining method calls.
     */
    invert(): this
    {
        const a1 = this.a;
        const b1 = this.b;
        const c1 = this.c;
        const d1 = this.d;
        const tx1 = this.tx;
        const n = (a1 * d1) - (b1 * c1);

        this.a = d1 / n;
        this.b = -b1 / n;
        this.c = -c1 / n;
        this.d = a1 / n;
        this.tx = ((c1 * this.ty) - (d1 * tx1)) / n;
        this.ty = -((a1 * this.ty) - (b1 * tx1)) / n;

        return this;
    }

    /**
     * Resets this Matrix to an identity (default) matrix.
     *
     * @return {PIXI.Matrix} This matrix. Good for chaining method calls.
     */
    identity(): this
    {
        this.a = 1;
        this.b = 0;
        this.c = 0;
        this.d = 1;
        this.tx = 0;
        this.ty = 0;

        return this;
    }

    /**
     * Create a new `Matrix` object with the same values as this one.
     *
     * @return {PIXI.Matrix} A copy of this matrix. Good for chaining method calls.
     */
    clone(): Matrix
    {
        const matrix = new Matrix();

        matrix.a = this.a;
        matrix.b = this.b;
        matrix.c = this.c;
        matrix.d = this.d;
        matrix.tx = this.tx;
        matrix.ty = this.ty;

        return matrix;
    }

    /**
     * Changes the values of the given matrix to be the same as the ones in this matrix.
     *
     * @param {PIXI.Matrix} matrix - The matrix to copy to.
     * @return {PIXI.Matrix} The matrix given in parameter with its values updated.
     */
    copyTo(matrix: Matrix): Matrix
    {
        matrix.a = this.a;
        matrix.b = this.b;
        matrix.c = this.c;
        matrix.d = this.d;
        matrix.tx = this.tx;
        matrix.ty = this.ty;

        return matrix;
    }

    /**
     * Changes the values of the matrix to be the same as the ones in given matrix.
     *
     * @param {PIXI.Matrix} matrix - The matrix to copy from.
     * @return {PIXI.Matrix} this
     */
    copyFrom(matrix: Matrix): this
    {
        this.a = matrix.a;
        this.b = matrix.b;
        this.c = matrix.c;
        this.d = matrix.d;
        this.tx = matrix.tx;
        this.ty = matrix.ty;

        return this;
    }

    /**
     * A default (identity) matrix. The identity matrix will map a 2D point to itself.
     *
     * @static
     * @const
     * @member {PIXI.Matrix}
     */
    static get IDENTITY(): Matrix
    {
        return new Matrix();
    }

    /**
     * A temporary matrix.
     *
     * @static
     * @const
     * @member {PIXI.Matrix}
     */
    static get TEMP_MATRIX(): Matrix
    {
        return new Matrix();
    }
}<|MERGE_RESOLUTION|>--- conflicted
+++ resolved
@@ -263,13 +263,8 @@
     /**
      * Appends a translation of (x, y) to this transformation.
      *
-<<<<<<< HEAD
-     * @param {number} x - translation in x-direction
-     * @param {number} y - translation in y-direction
-=======
      * @param {number} x - How much to translate x by
      * @param {number} y - How much to translate y by
->>>>>>> 311d7e1f
      * @return {PIXI.Matrix} This matrix. Good for chaining method calls.
      */
     translate(x: number, y: number): this
@@ -283,13 +278,8 @@
     /**
      * Appends a scaling transform to this matrix.
      *
-<<<<<<< HEAD
-     * @param {number} x - horizontal scaling/magnification/minification factor
-     * @param {number} y - vertical scaling/magnification/minification factor
-=======
      * @param {number} x - The amount to scale horizontally
      * @param {number} y - The amount to scale vertically
->>>>>>> 311d7e1f
      * @return {PIXI.Matrix} This matrix. Good for chaining method calls.
      */
     scale(x: number, y: number): this
