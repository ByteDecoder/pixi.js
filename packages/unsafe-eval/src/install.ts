import { syncUniforms } from './syncUniforms';
import { systems } from '@pixi/core';

import type { Program, UniformGroup } from '@pixi/core';

interface PIXICore {
    systems?: systems
}

export function install(PIXI: PIXICore): void
{
    if (!(PIXI?.systems?.ShaderSystem))
    {
        throw new Error('Unable to patch ShaderSystem, class not found.');
    }

<<<<<<< HEAD
    const { ShaderSystem } = systems;
=======
    const { ShaderSystem } = PIXI;
>>>>>>> fde453ee
    let proceed = false;

    // Do a quick check to see if the patch is needed
    // want to make sure we only apply if necessary!
    try
    {
        ShaderSystem.prototype.systemCheck.call(null);
        proceed = false;
    }
    catch (err)
    {
        proceed = true;
    }

    // Only apply if needed
    if (proceed)
    {
        Object.assign(ShaderSystem.prototype,
            {
                systemCheck()
                {
                // do nothing, don't throw error
                },
                syncUniforms(group: UniformGroup, glProgram: Program)
                {
                    const { shader, renderer } = (this as any);

                    /* eslint-disable max-len */
                    syncUniforms(
                        group,
                        shader.program.uniformData,
                        glProgram.uniformData,
                        group.uniforms,
                        renderer
                    );
                /* eslint-disable max-len */
                },
            }
        );
    }
}<|MERGE_RESOLUTION|>--- conflicted
+++ resolved
@@ -1,24 +1,19 @@
 import { syncUniforms } from './syncUniforms';
-import { systems } from '@pixi/core';
 
-import type { Program, UniformGroup } from '@pixi/core';
+import type { ShaderSystem, Program, UniformGroup } from '@pixi/core';
 
 interface PIXICore {
-    systems?: systems
+    ShaderSystem: typeof ShaderSystem;
 }
 
 export function install(PIXI: PIXICore): void
 {
-    if (!(PIXI?.systems?.ShaderSystem))
+    if (!(PIXI?.ShaderSystem))
     {
         throw new Error('Unable to patch ShaderSystem, class not found.');
     }
 
-<<<<<<< HEAD
-    const { ShaderSystem } = systems;
-=======
     const { ShaderSystem } = PIXI;
->>>>>>> fde453ee
     let proceed = false;
 
     // Do a quick check to see if the patch is needed
